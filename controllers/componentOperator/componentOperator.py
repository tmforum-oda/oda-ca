--- conflicted
+++ resolved
@@ -395,16 +395,10 @@
                         logger.info(f"[summaryAndUpdate/{namespace}/{name}] updated securityAPIs status to parent component: {name}")
                         patchComponent(namespace, parent_component_name, parent_component)
                         return
-<<<<<<< HEAD
 
 def patchComponent(namespace, name, component):
     """Helper function to patch a component.
-=======
-
-def patchComponent(namespace, name, component):
-    """Helper function to patch a component.
-
->>>>>>> b31c0ecf
+
     
     Args:
         * namespace (String): The namespace for the Component resource
@@ -416,10 +410,6 @@
 
     :meta private:
     """
-<<<<<<< HEAD
-=======
-
->>>>>>> b31c0ecf
     try:
         custom_objects_api = kubernetes.client.CustomObjectsApi()
         api_response = custom_objects_api.patch_namespaced_custom_object(
@@ -628,75 +618,6 @@
                     "Exception when calling apps_api_instance.patch_namespaced_persistent_volume_claim: %s", e)
 
 
-<<<<<<< HEAD
-@kopf.on.resume('batch', 'v1', 'jobs')
-@kopf.on.create('batch', 'v1', 'jobs')
-async def adopt_job(meta, spec, body, namespace, labels, name, **kwargs):
-    """ Handler function for new jobs
-    
-    If the job has an oda.tmforum.org/componentName label, it makes the job a child of the named component.
-    This can help with navigating around the different resources that belong to the component. It also ensures that the kubernetes garbage collection
-    will delete these resources automatically if the component is deleted.
-
-    Args:
-        * meta (Dict): The metadata from the yaml job definition 
-        * spec (Dict): The spec from the yaml job definition showing the intent (or desired state) 
-        * status (Dict): The status from the yaml job definition showing the actual state.
-        * body (Dict): The entire yaml job definition
-        * namespace (String): The namespace for the job
-        * labels (Dict): The labels attached to the job. All ODA Components (and their children) should have a oda.tmforum.org/componentName label
-        * name (String): The name of the job
-
-    Returns:
-        No return value.
-
-    :meta public:
-    """
-
-    logger.debug(
-        f"[adopt_job/{namespace}/{name}] handler called with spec: {spec}")
-    logger.debug("adopt_job called for job - if it is part of a component (oda.tmforum.org/componentName as a label) then make it a child ")
-
-    if 'oda.tmforum.org/componentName' in labels.keys():
-        # get the parent component object
-        # str | the custom object's name
-        component_name = labels['oda.tmforum.org/componentName']
-        try:
-            custom_objects_api = kubernetes.client.CustomObjectsApi()
-            parent_component = custom_objects_api.get_namespaced_custom_object(
-                GROUP, VERSION, namespace, COMPONENTS_PLURAL, component_name)
-        except ApiException as e:
-            # Cant find parent component (if component in same chart as other kubernetes resources it may not be created yet)
-            if e.status == HTTP_NOT_FOUND:
-                raise kopf.TemporaryError(
-                    "Cannot find parent component " + component_name)
-            else:
-                logger.error(
-                    "Exception when calling custom_objects_api.get_namespaced_custom_object: %s", e)
-
-        newBody = dict(body)  # cast the service body to a dict
-        kopf.append_owner_reference(newBody, owner=parent_component)
-        batch_api_instance = kubernetes.client.BatchV1Api()
-        try:
-            logger.debug(
-                f"[{namespace}/{name}] batch_api_instance.patch_namespaced_job")
-            api_response = batch_api_instance.patch_namespaced_job(
-                newBody['metadata']['name'], newBody['metadata']['namespace'], newBody)
-            logger.debug(
-                'Patch job with owner. api_response = %s', api_response)
-            logger.info(
-                f'[adopt_job/{namespace}/{name}] Adding {component_name} as parent of job')
-        except ApiException as e:
-            if e.status == HTTP_CONFLICT:  # Conflict = try again
-                raise kopf.TemporaryError(
-                    "Conflict updating job.")
-            else:
-                logger.error(
-                    "Exception when calling batch_api_instance.patch_namespaced_job: %s", e)
-
-
-=======
->>>>>>> b31c0ecf
 # When Component status changes, update status summary
 @kopf.on.field('oda.tmforum.org', 'v1alpha3', 'components', field='status')
 async def summary(meta, spec, status, body, namespace, labels, name, **kwargs):
@@ -710,14 +631,8 @@
             if 'developerUI' in api.keys():
                 developerUIsummary = developerUIsummary + \
                     api['developerUI'] + ' '
-<<<<<<< HEAD
-            if 'ready' in api.keys():
-                if api['ready'] == True:
-                    countOfCompleteAPIs = countOfCompleteAPIs + 1
-=======
             if api['ready'] == True:
                 countOfCompleteAPIs = countOfCompleteAPIs + 1
->>>>>>> b31c0ecf
     for api in status['securityAPIs']:
         if 'url' in status['securityAPIs'][api].keys():
             if status['securityAPIs'][api]['ready'] == True:
